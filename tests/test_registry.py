from schwifty import BIC
from schwifty import registry
from schwifty.checksum.poland import DefaultAlgorithm


def test_validate_bics():
    for bic in (bank["bic"] for bank in registry.get("bank") if bank["bic"]):
        BIC(bic, allow_invalid=False)


<<<<<<< HEAD
def test_validate_cz_encoding():
    assert "Komerční banka, a.s.", "Československá obchodní banka, a. s." in [
        bank["name"] for bank in registry.get("bank") if bank["country_code"] == "CZ"
    ]
=======
def test_valid_national_checksum_pl():
    bank_by_country = registry.get("country")
    algo = DefaultAlgorithm()
    for bank in bank_by_country["PL"]:
        bank_code = bank["bank_code"]
        check_digit = bank_code[7]
        branch_code = bank_code[3:7]
        bank_code = bank_code[:3]

        assert algo.compute([bank_code, branch_code]) == check_digit


def test_bank_code_matches_spec():
    bank_by_country = registry.get("country")
    specs = registry.get("iban")

    for country_code, banks in bank_by_country.items():
        spec = specs[country_code]
        start, end = spec["bban_length"], 0
        for component in spec.get("bic_lookup_components", ["bank_code"]):
            a, b = spec["positions"][component]
            start = min(start, a)
            end = max(end, b)
        length = end - start
        for bank in banks:
            bank_code = bank["bank_code"]
            if not bank_code:
                continue
            assert len(bank_code) == length
>>>>>>> 115413bd
<|MERGE_RESOLUTION|>--- conflicted
+++ resolved
@@ -8,12 +8,12 @@
         BIC(bic, allow_invalid=False)
 
 
-<<<<<<< HEAD
 def test_validate_cz_encoding():
     assert "Komerční banka, a.s.", "Československá obchodní banka, a. s." in [
         bank["name"] for bank in registry.get("bank") if bank["country_code"] == "CZ"
     ]
-=======
+
+
 def test_valid_national_checksum_pl():
     bank_by_country = registry.get("country")
     algo = DefaultAlgorithm()
@@ -42,5 +42,4 @@
             bank_code = bank["bank_code"]
             if not bank_code:
                 continue
-            assert len(bank_code) == length
->>>>>>> 115413bd
+            assert len(bank_code) == length